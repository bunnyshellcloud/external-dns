## Unreleased

- Add quick start section to contributing docs (#1766) @seanmalloy
- Enhance pull request template @seanmalloy
- Improve errors context for AWS provider
- Scaleway Provider (#1643) @Sh4d1
- Enable azure_private_dns to work with non "AzurePublicCloud" clouds (#1578) @daddonpa
- Fix typos in documentation @ddymko
- Add Cloudflare documentation on use of `--zone-id-filter` (#1751) @loozhengyuan
- Fix: alibaba cloud keeping create record (#1682) @LXM
- Update all container registry references to use k8s.gcr.io @seanmalloy
- Provide available prometheus metrics in documentation @vinny-sabatini
- Fix index out of range when hostname has no dots (#1756) @chemasan
- Fixes test coverage with coveralls (#1755) @jgrumboe
- Add tutorial for GKE with workload identity (#1765) @ddgenome
- Fix NodePort with externaltrafficpolicy targets duplication @codearky
- Update contributing section in README (#1760) @seanmalloy
<<<<<<< HEAD
- Oracle OCI provider: add support for instance principal authentication (#1700) @ericrrath
=======
- Option to cache AWS zones list @bpineau
>>>>>>> 61a6bcb1

## v0.7.3 - 2020-08-05

- Fix: add serviceaccount name in kustomize deployment (#1689) @jmthvt
- Updates Oracle OCI SDK to latest (#1687) @ericrrath
- UltraDNS Provider (#1635) @kbhandari
- Update apiVersions in docs (#1690) @ddgenome
- use the github actions build status badge (#1702) @tariq1890 
- Upgrade Oracle OCI SDK (#1688) @ericrrath 
- update dependencies and minor dep tree cleanup (#1692) @tariq1890 
- Update link for linode cloud manager (#1661) @phillc 
- Remove occurrences of "master" from the project (#1636) @Raffo 
- Create pull_request_template (#1662) @njuettner 
- dependencies: Upgrade all k8s client-go dependent sources to v1.18.X (#1627) @josephglanville
- add GitHub Actions (#1657) @Raffo 
- add new source for istio virtual services (#1607) @tariq1890 
- use latest Alpine version in ExternalDNS dockerfile (#1655) @tariq1890 
- Update TTL docs to confirm DNSimple support (#1547) @weppos 
- rm unused flag param istio-ingressgateways (#1649) @tariq1890 
- Upgrade istio httpbin from 1.0 to 1.6 version (#1640) @ikovnatskymiacar
- Add endpoints to kustomize base (#1638) @Raffo 
- DigitalOcean: support multiple targets per endpoint (#1595) @tdyas 
- Vultr : Version bump + changes (#1637) @ddymko
- Hetzner DNS service support (#1570) @21h
- Add OVH API rate limiting option (Fix #1546) (#1619) @Hugome
- Add kustomize base (#1631) @Raffo 
- increase test timeout to fix intermittent failures of ingress tests (#1612) @tdyas
- AWS: change the order of the actions, DELETE before CREATE fixes #1411 (#1555) @OmerKahani
- Fix handling of DNS updates for RFC2136 provider. (#1613) @dmayle
- digitalocean: increase API page size (#1611) @tdyas 
- improve linter quality for external-dns (#1618) @njuettner 
- fix convert int to string bug (#1620) @tariq1890 

## v0.7.2 - 2020-06-03

- Update blogpost in README (#1610) @vanhumbeecka
- Support for AWS Route53 in China (#1603) @greenu
- Update Govcloud provider hosted zones (#1592) @clhuang
- Fix issue with too large DNS messages (#1590) @dmayle
- use the latest linode go version (#1587) @tariq1890
- use istio client-go and clean up k8s deps (#1584) @tariq1890
- Add owners for cloudflare and coredns providers (#1582) @Raffo
- remove some code duplication in gateway source (#1575) @tariq1890
- update Contour IngressRoute deps (#1569) @stevesloka
- Make tests faster (#1568) @sheerun
- Fix scheduling of reconciliation (#1567) @sheerun
- fix minor typos in istio gateway source docs (#1566) @tariq1890
- Provider structure refactor (#1565) @Raffo
- Fix typo in ttl.md (#1564) @rtnpro
- Fix goreportcard warnings (#1561) @squat
- Use consistent headless service name in example (#1559) @lowkeyliesmyth
- Update go versions to 1.14.x that were missed in commit 99cebfcf from PR #1476 (#1554) @stealthybox
- Remove duplicate selector from DigitalOcean manifest (#1553) @ggordan
- Upgrade DNSimple client and add support for contexts (#1551) @weppos
- Upgrade github.com/miekg/dns to v1.1.25 (#1545) @davidcollom
- Fix updates in CloudFlare provider (#1542) @sheerun
- update readme for latest version (#1539) @elsesiy
- Improve Cloudflare tests in preparation to fix other issues (#1537) @sheerun
- Allow for custom property comparators (#1536) @sheerun
- fix typo (#1535) @tmatias
- Bump github.com/pkg/errors from 0.8.1 to 0.9.1 (#1531) @njuettner
- Bump github.com/digitalocean/godo from 1.19.0 to 1.34.0 (#1530) @njuettner
- Bump github.com/prometheus/client_golang from 1.0.0 to 1.5.1 (#1529) @njuettner
- Bump github.com/akamai/AkamaiOPEN-edgegrid-golang from 0.9.10 to 0.9.11 (#1528) @njuettner
- Fix RFC2316 Windows Documentation (#1516) @scottd018
- remove dependency on kubernetes/kubernetes (#1513) @tariq1890
- update akamai openapi dependency (#1511) @tariq1890
- Vultr Provider (#1509) @ddymko
- Add AWS region ap-east-1(HK) (#1497) @lovemai073
- Fix: file coredns.go is not `goimports`-ed (#1496) @njuettner
- Allow ZoneIDFilter for Cloudflare (#1494) @james-callahan
- update etcd dependency to latest version (#1485) @tariq1890
- Support for openshift routes (#1484) @jgrumboe
- add --txt-suffix feature (#1483) @jgrumboe
- update to go 1.14 (#1476) @jochen42
- Multiple A records support for the same FQDN (#1475) @ytsarev
- Implement annotation filter for CRD source (#1399) @ytsarev

## v0.7.1 - 2020-04-01

  - Prometheus metric: timestamp of last successful sync with the DNS provider (#1480) @njuettner
  - Bump alpine base image to 3.11.5 (#1477) @Annegies
  - Docs: Add first maintainers in list (#1472) @Raffo
  - Fix DomainFilter type in OVH provider (#1469) @ytsarev
  - New provider: OVH (#1439) @Hugome

## v0.7.0 - 2020-03-10

  - New source: Add support for Skipper's RouteGroup CRD (#1444) @szuecs
  - Change DomainFilter to apply to records as well (#1442) @bl1nk
  - Docs: Update docker image references of ExternalDNS (#1427) @tariq1890
  - Remove duplicate targets from endpoints for headless services (#1426) @thomasv314
  - Add issue templates to Github (#1424) @njuettner
  - Azure: Don't use SPN to authenticate when clientid or secret is 'msi' (#1422) @norshtein
  - Rfc2136: Add option to define minimum TTL (#1412) @ouzklcn
  - Azure Private DNS: Fix updates of unchanged records (#1377) @jasper-d
  - Headless service: Retrieve endpoints via Endpoints resource (#1005) @devkid

## v0.6.0 - 2020-02-11

  - Azure Private DNS: Fix endless loop in zone-detection (#1397) @saidst
  - Uprade golangci-lint and add megacheck & interface linters (#1390) @tariq1890
  - Update alpine base image to 3.11 (#1387) @tariq1890
  - New provider: Akamai FastDNS (#1384) @KarstenSiemer
  - Docs: Fix broken links (#1382) @ttonline6
  - Docs: Fix broken links (#1381) @ttonline6
  - Docs: Update AWS documentation (#1380) @otterley
  - Docs: istio.md: update existing external-dns to enable Istio Gateway DNS for customers (#1378) @marcellodesales
  - Remove context.TODO()s in external-dns (#1374) @tariq1890
  - Docs: add region for aws-sd external-dns deployment (#1367) @guitarrapc
  - Docs: a how-to of a working GCP GKE app demo (#1365) @jpantsjoha
  - Add ctx parameter to provider interface and AWS API (#1364) @tariq1890
  - Add version to binary for --version flag (#1361) @linki
  - Update aws sdk dep and golangci-lint release (#1360) @tariq1890
  - Add support for human-friendly TTL values (#1237) @hypnoglow
  - Change ApplyChanges in RFC2136 to batch update (#1164) @h3ndrk
  - Add --watchers flag to allow controller to respond automatically to Ingress or Service updates (#687) @jlamillan

## v0.5.18 - 2020-01-09

  - Use correct link to contributors guide (#1349) @szuecs
  - AWS-SD: Rebrand AWS Auto Naming to Cloud Map (#1348) @vanekjar
  - Add more linters and improve code quality (#1347) @tariq1890
  - Suppress noisy logging of klog (#1344) @saidst
  - Update VinylDNS documentation (#1342) @dgrizzanti
  - Remove incubator references in README (#1341) @Raffo
  - Rename project root package to sigs.k8s.io (#1334) @tariq1890
  - Add CRD documentation and fix samples (#1332) @ytsarev
  - Add support for multiple Istio ingress gateways (#1328) @ashleyschuett
  - Enable image publishing to gcr.io via cloudbuild (#1326) @njuettner
  - Corrected a typo in the Readme (#1323) @drewhemm
  - Rework tutorial for Azure Private DNS (#1319) @saidst
  - Correct typos and superflous spaces in the provider code (#1315) @stensonb
  - Add missing bracket in CLI help output (#1308) @ekeih
  - Add missing service account to deployment spec in the docs (#1305) @linki
  - Bump the version of golangci-lint (#1296) @njuettner
  - Fix broken link of ingress-gce and ingress-nginx (#1290) @sivanzcw
  - Use apps/v1 for the deployment to be compatible with Kubernetes 1.16 (#1279) @scholzj
  - Normalize function return and comments on exported type (#1277) @sivanzcw
  - Use non-deprecated initializer with go context (#1271) @linki
  - Fix several golint errors (#1270) @bysph
  - Add Azure Private DNS Provider (#1269) @saidst
  - Fix tutorial for kubernetes 1.16+ (#1268) @yujunz
  - Add me-south region to list of canonical hosted zones (#1266) @poweroftrue
  - Add gov region to list of canonical hosted zones (#1260) @helgi
  - Update broken links to RDNS (#1259) @Slach
  - Designate: add snippet for RBAC environment (#1254) @bavarianbidi
  - Fix log-level parameter in tutorials (#1253) @bavarianbidi
  - Improve RFC2136 documentation (#1251) @alex-orange
  - Google Provider: Add support for batching updates (#1248) @vdesjardins
  - Azure: add support for specifying user assigned identity's clientID to authenticate (#1247) @norshtein
  - Automatically add provider labels on pull requests via Github actions (#1242) @njuettner
  - Improve documentation for nginx ingress controller on AWS (#1234) @PiotrJander
  - Use apps/v1 instead of extensions/v1beta1 in Deployment examples (#1225) @reegnz
  - Add documentation to make the use of namespaces clearer (#1223) @dgrizzanti
  - Add support for using Nodes as Source (#1218) @skoef
  - Add missing RBAC permissions for the ServiceAccount in the docs (#1206) @dooman87
  - Upgrade client-go + azure sdk (#1195) @timja
  - RFC2136: Add support for batching updates (#1164) @h3ndrk
  - Fix confusing arrow direction in the Azure tutorial (#1163) @adipascu
  - Route53: Add RBAC manifest and update wording around IAM policy (#1149) @dkeightley
  - Route53: Add support for all AWS Route53 routing policies; add additional Setldentifier abstraction layer (#1008) @devkid

## v0.5.17 - 2019-09-17

  - Exoscale: add context support (#1193) @greut
  - Cloudflare: Support API Token Auth (#1189) @Evesy
  - AWS: Fix IAM Roles for Service Accounts permission problem (#1185) @serialx
  - Core: Upgrade go version to 1.13 in external-dns (#1184) @tariq1890
  - AWS: Update the AWS SDK to support Web Identity providers for IAM credentials (#1182) @MarcusNoble
  - Docs: Update rfc2136 tutorial for use with Microsoft DNS (#1178) @bjschafer
  - AWS: Update the AWS go SDK to support AWS IAM for Service Accounts (#1172) @micahhausler
  - AWS-SD: Add support for AWS Network Load Balancers (#1170) @vanekjar
  - Core: Add create-only policy (#1160) @danieldabate
  - AWS: Fix --aws-api-retries (#1158) @coreypobrien
  - Source: Support delegate Heptio Contour IngressRoutes (#1144) @jonasrmichel
  - Core: TXTRegistry: do not overwrite labels of records returned by the provider (#1136) @multi-io
  - Infoblox: Fixing incorrect match of zone dns names (#1128) @gregsidelinger
  - Source: Improvements to the source CRD (#1107) @JoaoBraveCoding
  - Core: Fix txt prefix bug (#1013) @p53

## v0.5.16 - 2019-08-16

  - Fix flaky unit test in provider package (#1151) @tariq1890
  - Dockerfile: Update version of base images (#1148) @tariq1890
  - DigitalOcean: Update `godo` to the latest stable version (#1145) @tariq1890
  - Fix build pipeline for Go v1.13 (#1142) @linki
  - AWS: Add Hosted Zone ID to logging output (#1129) @helgi
  - IstioGateway: Support namespaces on hostnames (#1124) @dcherman
  - AWS: Document `--prefer-cname` flag (#1123) @dbluxo
  - Add Tutorial for DNSimple provider (#1121) @marc-sensenich
  - Update Go version and golangci-lint to the latest release (#1120) @njuettner
  - Allow compilation on 32bit machines (#1116) @mylesagray
  - AWS: Allow to force usage of CNAME over ALIAS (#1103) @linki
  - CoreDNS: add option to specify prefix name (#1102) @xunpan
  - New provider: Rancher DNS (RDNS) (#1098) @Jason-ZW
  - Document where e2e tests are currently located (#1094) @jaypipes
  - Add initial KEP for ExternalDNS (#1092) @Raffo
  - Update Dockerfiles to follow best practices (#1091) @taharah
  - New Source: Heptio Contour IngressRoute (#1084) @jonasrmichel
  - AWS: Add dualstack support with ALB ingress controllers (#1079) @twilfong
  - Allow handling of multiple Oracle Cloud (OCI) zones (#1061) @suman-ganta
  - Namespace exposed metrics with the external_dns prefix (#794) @linki

## v0.5.15 - 2019-07-03

  - RFC2136: Fix when merging multiple targets (#1082) @hachh
  - New provider VinylDNS (#1080) @dgrizzanti
  - Core: Fix for DomainFilter exclusions (#1059) @cmattoon
  - Core: Update aws-go-sdk to be compatible with kube-aws-iam-controller (#1054) @mikkeloscar
  - RFC2136: Log RR adds/deletes as Info (#1041) @gclawes
  - Docs: Cloudflare set ttl annotation for proxied entries to 1 (#1039) @MiniJerome
  - Core: Install ca-certificates (#1038) @dryewo
  - Cloudflare: Fix provider to return a single endpoint for each name/type (#1034) @shasderias
  - Core: Sanitize dockerfiles for external-dns (#1033) @tariq1890
  - Core: Add empty source (#1032) @anandkumarpatel
  - Google: Zones should be filter by their ID and Name (#1031) @simonswine
  - Core: Fix panic on empty targets for custom resources (#1029) @arturo-c
  - Core: Support externalTrafficPolicy annotation with "local" mode for NodePort service (#1023) @yverbin
  - Core: Add support for ExternalName services (#1018) @mironov

## v0.5.14 - 2019-05-14

  - Docs: Update aws.md (#1009) @pawelprazak
  - New provider TransIP (#1007) @skoef
  - Docs: Add docker image faq (#1006) @Raffo
  - DNSimple: Support apex records (#1004) @jbowes
  - NS1: Add --ns1-endpoint and --ns1-ignoressl flags (#1002) @mburtless
  - AWS: Cache the endpoints on the controller loop (#1001) @fraenkel
  - Core: Supress Kubernetes logs (#991) @njuettner
  - Core: distroless/static image (#989) @jharshman
  - Core: Headless service missing DNS entry (#984) @yverbin
  - New provider NS1 (#963) @mburtless
  - Core: Add Cloud Foundry routes as a source (#955) @dgrizzanti

## v0.5.13 - 2019-04-18

  - Azure: Support multiple A targets (#987) @michaelfig
  - Core: Fixing what seems an obvious omission of /github.com/ dir in Dockerfile (#985) @llamahunter
  - Docs: GKE tutorial remove disable-addon argument (#978) @ggordan
  - Docs: Alibaba Cloud config file missing by enable sts token (#977) @xianlubird
  - Docs: Alibaba Cloud fix wrong arg in manifest (#976) @iamzhout
  - AWS: Set a default TTL for Alias records (#975) @fraenkel
  - Cloudflare: Add support for multiple target addresses (#970) @nta
  - AWS: Adding China ELB endpoints and hosted zone id's (#968) @jfillo
  - AWS: Streamline ApplyChanges (#966) @fraenkel
  - Core: Switch to go modules (#960) @njuettner
  - Docs: AWS how to check if your cluster has a RBAC (#959) @confiq
  - Docs: AWS remove superfluous trailing period from hostname (#952) @hobti01
  - Core: Add generic logic to remove secrets from logs (#951) @dsbrng25b
  - RFC2136: Remove unnecessary parameter (#948) @ChristianMoesl
  - Infoblox: Reduce verbosity of logs (#945) @dsbrng25b

## v0.5.12 - 2019-03-26

  - Bumping istio to 1.1.0 (#942) @venezia
  - Docs: Added stability matrix and minor improvements to README (#938) @Raffo
  - Docs: Added a reference to a blogpost which uses ExternalDNS in a CI/CD setup (#928) @vanhumbeecka
  - Use k8s informer cache instead of making active API GET requests (#917) @jlamillan
  - Docs: Tiny clarification about two available deployment methods (#935) @przemolb
  - Add support for multiple Istio IngressGateway LoadBalancer Services (#907) @LorbusChris
  - Set log level to debug when axfr is disabled (#932) @arief-hidayat
  - Infoblox provider support for DNS view (#895) @dsbrng25b
  - Add RcodeZero Anycast DNS provider (#874) @dklesev
  - Docs: Dropping owners (#929) @njuettner
  - Docs: Added description for multiple dns name (#911) @st1t
  - Docs: Clarify that hosted zone identifier is to be used (#915) @dirkgomez
  - Docs: Make dep step which may be needed to run make build (#913) @dirkgomez
  - PowerDNS: Fixed Domain Filter Bug (#827) @anandsinghkunwar
  - Allow hostname annotations to be ignored (#745) @anandkumarpatel
  - RFC2136: Fixed typo in debug output (#899) @hpandeycodeit

## v0.5.11 - 2019-02-11

  - Fix constant updating issue introduced with v0.5.10 (#886) @jhohertz
  - Ignore evaluate target health for calculating changes for AWS (#880) @linki
  - Pagination for cloudflare zones (#873) @njuettner

## v0.5.10 - 2019-01-28

  - Docs: Improve documentation regarding Alias (#868) @alexnederlof
  - Adds a new flag `--aws-api-retries` which allows overriding the number of retries (#858) @viafoura
  - Docs: Make awscli commands use JSON output (#849) @ifosch
  - Docs: Add missing apiVersion to Ingress resource (#847) @shlao
  - Fix for AWS private DNS zone (#844) @xianlubird
  - Add support for AWS ELBs in eu-north-1 (#843) @argoyle
  - Create a SECURITY_CONTACTS file (#842) @njuettner
  - Use correct product name for Google Cloud DNS (#841) @seils
  - Change default AWSBatchChangeSize to 1000 (#839) @medzin
  - Fix dry-run mode in rfc2136 provider (#838) @lachlancooper
  - Fix typos in rfc2136 provider (#837) @lachlancooper
  - rfc2136 provider: one IP Target per RRSET (#836) @ivanfilippov
  - Normalize DNS names during planning (#833) @justinsb
  - Implement Stringer for planTableRow (#832) @justinsb
  - Docs: Better security granularity concerning external dns service principal for Azure (#829) @DenisBiondic
  - Docs: Update links in Cloudflare docs (#824) @PascalKu
  - Docs: Add metrics info to FAQ (#822) @zachyam
  - Docs: Update nameserver IPs in coredns.md (#820) @mozhuli
  - Docs: Fix commands to cleanup Cloudflare (#818) @acrogenesis
  - Avoid unnecessary updating for CRD resource (#810) @xunpan
  - Fix issues with CoreDNS provider and more than 1 targets (#807) @xunpan
  - AWS: Add zone tag filter (#804) @csrwng
  - Docs: Update CoreDNS tutorial with RBAC manifest (#803) @Lujeni
  - Use SOAP API to improve DYN's provider's performance (#799) @sanyu
  - Expose managed resources and records as metrics (#793) @linki
  - Docs: Updating Azure tutorial (#788) @pelithne
  - Improve errors in Records() of Infoblox provider (#785) @dsbrng25b
  - Change default apiVersion of CRD Source (#774) @dsbrng25b
  - Allow setting Cloudflare proxying on a per-Ingress basis (#650) @eswets
  - Support A record for multiple IPs for headless services (#645) @toshipp

## v0.5.9 - 2018-11-22

  - Core: Update delivery.yaml to new format (#782) @linki
  - Core: Adjust gometalinter timeout by setting env var (#778) @njuettner
  - Provider **Google**: Panic assignment to entry in nil map (#776) @njuettner
  - Docs: Fix typos (#769) @mooncak
  - Docs: Remove duplicated words (#768) @mooncak
  - Provider **Alibaba**: Alibaba Cloud Provider Fix Multiple Subdomains Bug (#767) @xianlubird
  - Core: Add Traefik to the supported list of ingress controllers (#764) @coderanger
  - Provider **Dyn**: Fix some typos in returned messages in dyn.go (#760) @AdamDang
  - Docs: Update Azure documentation (#756) @pascalgn
  - Provider **Oracle**: Oracle doc fix (add "key:" to secret) (#750) @CaptTofu
  - Core: Docker MAINTAINER is deprecated - using LABEL instead (#747) @helgi
  - Core: Feature add alias annotation (#742) @vaegt
  - Provider **RFC2136**: Fix rfc2136 - setup fails issue and small docs (#741) @antlad
  - Core: Fix nil map access of endpoint labels (#739) @shashidharatd
  - Provider **PowerDNS**: PowerDNS Add DomainFilter support (#737) @ottoyiu
  - Core: Fix domain-filter matching logic to not match similar domain names (#736) @ottoyiu
  - Core: Matching entire string for wildcard in txt records with prefixes (#727) @etopeter
  - Provider **Designate**: Fix TLS issue with OpenStack auth (#717) @FestivalBobcats
  - Provider **AWS**: Add helper script to update route53 txt owner entries (#697) @efranford
  - Provider **CoreDNS**: Migrate to use etcd client v3 for CoreDNS provider (#686) @shashidharatd
  - Core: Create a non-root user to run the container process (#684) @coderanger
  - Core: Do not replace TXT records with A/CNAME records in planner (#581) @jchv

## v0.5.8 - 2018-10-11

  - New Provider: RFC2136 (#702) @antlad
  - Add Linode to list of supported providers (#730) @cliedeman
  - Correctly populate target health check on existing records (#724) @linki
  - Don't erase Endpoint labels (#713) @sebastien-prudhomme

## v0.5.7 - 2018-09-27

  - Pass all relevant CLI flags to AWS provider (#719) @linki
  - Replace glog with a noop logger (#714) @linki
  - Fix handling of custom TTL values with Google DNS. (#704) @kevinmdavis
  - Continue even if node listing fails (#701) @pascalgn
  - Fix Host field in HTTP request when using pdns provider (#700) @peterbale
  - Allow AWS batching to fully sync on each run (#699) @bartelsielski

## v0.5.6 - 2018-09-07

  - Alibaba Cloud (#696) @xianlubird
  - Add Source implementation for Istio Gateway (#694) @jonasrmichel
  - CRD source based on getting endpoints from CRD (#657) @shashidharatd
  - Add filter by service type feature (#653) @Devatoria
  - Add generic metrics for Source & Registry Errors (#652) @wleese

## v0.5.5 - 2018-08-17

  - Configure req timeout calling k8s APIs (#681) @jvassev
  - Adding assume role to aws_sd provider (#676) @lb-saildrone
  - Dyn: cache records per zone using zone's serial number (#675) @jvassev
  - Linode provider (#674) @cliedeman
  - Cloudflare Link Language Specificity (#673) @christopherhein
  - Retry calls to dyn on ErrRateLimited (#671) @jvassev
  - Add support to configure TTLs on DigitalOcean (#667) @andrewsomething
  - Log level warning option (#664) @george-angel
  - Fix usage of k8s.io/client-go package (#655) @shashidharatd
  - Fix for empty target annotation (#647) @rdrgmnzs
  - Fix log message for #592 when no updates in hosted zones (#634) @audip
  - Add aws-evaluate-target-health flag (#628) @peterbale
  - Exoscale provider (#625) @FaKod @greut
  - Oracle Cloud Infrastructure DNS provider (#626) @prydie
  - Update DO CNAME type API request to prevent error 422 (#624) @nenadilic84
  - Fix typo in cloudflare.md (#623) @derekperkins
  - Infoblox-go-client was only setting timeout for http.Transport.ResponseHeaderTimeout instead of for http.Client (#615) @khrisrichardson
  - Adding a flag to optionally publish hostIP instead of podIP for headless services (#597) @Arttii

## v0.5.4 - 2018-06-28

  - Only store endpoints with their labels in the cache (#612) @njuettner
  - Read hostnames from spec.tls.hosts on Ingress object (#611) @ysoldak
  - Reorder provider/aws suitable-zones tests (#608) @elordahl
  - Adds TLS flags for pdns provider (#607) @jhoch-palantir
  - Update RBAC for external-dns to list nodes (#600) @njuettner
  - Add aws max change count flag (#596) @peterbale
  - AWS provider: Properly check suitable domains (#594) @elordahl
  - Annotation with upper-case hostnames block further updates (#579) @njuettner

## v0.5.3 - 2018-06-15

  - Print a message if no hosted zones match (aws provider) (#592) @svend
  - Add support for NodePort services (#559) @grimmy
  - Update azure.md to fix protocol value (#593) @JasonvanBrackel
  - Add cache to limit calls to providers (#589) @jessfraz
  - Add Azure MSI support (#578) @r7vme
  - CoreDNS/SkyDNS provider (#253) @istalker2

## v0.5.2 - 2018-05-31

  - DNSimple: Make DNSimple tolerant of unknown zones (#574) @jbowes
  - Cloudflare: Custom record TTL (#572) @njuettner
  - AWS ServiceDiscovery: Implementation of AWS ServiceDiscovery provider (#483) @vanekjar
  - Update docs to latest changes (#563) @Raffo
  - New source - connector (#552) @shashidharatd
  - Update AWS SDK dependency to v1.13.7 @vanekjar

## v0.5.1 - 2018-05-16

  - Refactor implementation of sync loop to use `time.Ticker` (#553) @r0fls
  - Document how ExternalDNS gets permission to change AWS Route53 entries (#557) @hjacobs
  - Fix CNAME support for the PowerDNS provider (#547) @kciredor
  - Add support for hostname annotation in Ingress resource (#545) @rajatjindal
  - Fix for TTLs being ignored on headless Services (#546) @danbondd
  - Fix failing tests by giving linters more time to do their work (#548) @linki
  - Fix misspelled flag for the OpenStack Designate provider (#542) @zentale
  - Document additional RBAC rules needed to read Pods (#538) @danbondd

## v0.5.0 - 2018-04-23

  - Google: Correctly filter records that don't match all filters (#533) @prydie @linki
  - AWS: add support for AWS Network Load Balancers (#531) @linki
  - Add a flag that allows FQDN template and annotations to combine (#513) @helgi
  - Fix: Use PodIP instead of HostIP for headless Services (#498) @nrobert13
  - Support a comma separated list for the FQDN template (#512) @helgi
  - Google Provider: Add auto-detection of Google Project when running on GCP (#492) @drzero42
  - Add custom TTL support for DNSimple (#477) @jbowes
  - Fix docker build and delete vendor files which were not deleted (#473) @njuettner
  - DigitalOcean: DigitalOcean creates entries with host in them twice (#459) @njuettner
  - Bugfix: Retrive all DNSimple response pages (#468) @jbowes
  - external-dns does now provide support for multiple targets for A records. This is currently only supported by the Google Cloud DNS provider (#418) @dereulenspiegel
  - Graceful handling of misconfigure password for dyn provider (#470) @jvassev
  - Don't log sensitive data on start (#463) @jvassev
  - Google: Improve logging to help trace misconfigurations (#388) @stealthybox
  - AWS: In addition to the one best public hosted zone, records will be added to all matching private hosted zones (#356) @coreypobrien
  - Every record managed by External DNS is now mapped to a kubernetes resource (service/ingress) @ideahitme
    - New field is stored in TXT DNS record which reflects which kubernetes resource has acquired the DNS name
    - Target of DNS record is changed only if corresponding kubernetes resource target changes
    - If kubernetes resource is deleted, then another resource may acquire DNS name
    - "Flapping" target issue is resolved by providing a consistent and defined mechanism for choosing a target
  - New `--zone-id-filter` parameter allows filtering by zone id (#422) @vboginskey
  - TTL annotation check for azure records (#436) @stromming
  - Switch from glide to dep (#435) @bkochendorfer

## v0.4.8 - 2017-11-22

  - Allow filtering by source annotation via `--annotation-filter` (#354) @khrisrichardson
  - Add support for Headless hostPort services (#324) @Arttii
  - AWS: Added change batch limiting to a maximum of 4000 Route53 updates in one API call.  Changes exceeding the limit will be dropped but all related changes by hostname are preserved within the limit. (#368) @bitvector2
  - Google: Support configuring TTL by annotation: `external-dns.alpha.kubernetes.io/ttl`. (#389) @stealthybox
  - Infoblox: add option `--no-infoblox-ssl-verify` (#378) @khrisrichardson
  - Inmemory: add support to specify zones for inmemory provider via command line (#366) @ffledgling

## v0.4.7 - 2017-10-18

  - CloudFlare: Disable proxy mode for TXT and others (#361) @dunglas

## v0.4.6 - 2017-10-12

  - [AWS Route53 provider] Support customization of DNS record TTL through the use of annotation `external-dns.alpha.kubernetes.io/ttl` on services or ingresses (#320) @kevinjqiu
  - Added support for [DNSimple](https://dnsimple.com/) as DNS provider (#224) @jose5918
  - Added support for [Infoblox](https://www.infoblox.com/products/dns/) as DNS provider (#349) @khrisrichardson

## v0.4.5 - 2017-09-24

  - Add `--log-level` flag to control log verbosity and remove `--debug` flag in favour of `--log-level=debug` (#339) @ultimateboy
  - AWS: Allow filtering for private and public zones via `--aws-zone-type` flag (#329) @linki
  - CloudFlare: Add `--cloudflare-proxied` flag to toggle CloudFlare proxy feature (#340) @dunglas
  - Kops Compatibility: Isolate ALIAS type in AWS provider (#248) @sethpollack

## v0.4.4 - 2017-08-17

  - ExternalDNS now services of type `ClusterIP` with the use of the `--publish-internal-services`.  Enabling this will now create the apprioriate A records for the given service's internal ip.  @jrnt30
  - Fix to have external target annotations on ingress resources replace existing endpoints instead of appending to them (#318)

## v0.4.3 - 2017-08-10

  - Support new `external-dns.alpha.kubernetes.io/target` annotation for Ingress (#312)
  - Fix for wildcard domains in Route53 (#302)

## v0.4.2 - 2017-08-03

  - Fix to support multiple hostnames for Molecule Software's [route53-kubernetes](https://github.com/wearemolecule/route53-kubernetes) compatibility (#301)

## v0.4.1 - 2017-07-28

  - Fix incorrect order of constructor parameters (#298)

## v0.4.0 - 2017-07-21

  - ExternalDNS now supports three more DNS providers:
    * [AzureDNS](https://azure.microsoft.com/en-us/services/dns) @peterhuene
    * [CloudFlare](https://www.cloudflare.com/de/dns) @njuettner
    * [DigitalOcean](https://www.digitalocean.com/products/networking) @njuettner
  - Fixed a bug that prevented ExternalDNS to be run on Tectonic clusters @sstarcher
  - ExternalDNS is now a full replace for Molecule Software's `route53-kubernetes` @iterion
  - The `external-dns.alpha.kubernetes.io/hostname` annotation accepts now a comma separated list of hostnames and a trailing period is not required anymore. @totallyunknown
  - The flag `--domain-filter` can be repeated multiple times like `--domain-filter=example.com --domain-filter=company.org.`. @totallyunknown
  - A trailing period is not required anymore for `--domain-filter` when AWS (or any other) provider is used. @totallyunknown
  - We added a FakeSource that generates random endpoints and allows to run ExternalDNS without a Kubernetes cluster (e.g. for testing providers) @ismith
  - All HTTP requests to external APIs (e.g. DNS providers) generate client side metrics. @linki
  - The `--zone` parameter was removed in favor of a provider independent `--domain-filter` flag. @linki
  - All flags can now also be set via environment variables. @linki

## v0.3.0 - 2017-05-08

Features:

  - Changed the flags to the v0.3 semantics, the following has changed:
    1. The TXT registry is used by default and has an owner ID of `default`
    2. `--dry-run` is disabled by default
    3. The `--compatibility` flag was added and takes a string instead of a boolean
    4. The `--in-cluster` flag has been dropped for auto-detection
    5. The `--zone` specifier has been replaced by a `--domain-filter` that filters domains by suffix
  - Improved logging output
  - Generate DNS Name from template for services/ingress if annotation is missing but `--fqdn-template` is specified
  - Route 53, Google CloudDNS: Support creation of records in multiple hosted zones.
  - Route 53: Support creation of ALIAS records when endpoint target is a ELB/ALB.
  - Ownership via TXT records
    1. Create TXT records to mark the records managed by External DNS
    2. Supported for AWS Route53 and Google CloudDNS
    3. Configurable TXT record DNS name format
  - Add support for altering the DNS record modification behavior via policies.

## v0.2.0 - 2017-04-07

Features:

  - Support creation of CNAME records when endpoint target is a hostname.
  - Allow omitting the trailing dot in Service annotations.
  - Expose basic Go metrics via Prometheus.

Documentation:

  - Add documentation on how to setup ExternalDNS for Services on AWS.

## v0.1.1 - 2017-04-03

Bug fixes:

  - AWS Route 53: Do not submit request when there are no changes.

## v0.1.0 - 2017-03-30 (KubeCon)

Features:

  - Manage DNS records for Services with `Type=LoadBalancer` on Google CloudDNS.<|MERGE_RESOLUTION|>--- conflicted
+++ resolved
@@ -15,11 +15,8 @@
 - Add tutorial for GKE with workload identity (#1765) @ddgenome
 - Fix NodePort with externaltrafficpolicy targets duplication @codearky
 - Update contributing section in README (#1760) @seanmalloy
-<<<<<<< HEAD
+- Option to cache AWS zones list @bpineau
 - Oracle OCI provider: add support for instance principal authentication (#1700) @ericrrath
-=======
-- Option to cache AWS zones list @bpineau
->>>>>>> 61a6bcb1
 
 ## v0.7.3 - 2020-08-05
 
