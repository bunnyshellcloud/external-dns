/*
Copyright 2017 The Kubernetes Authors.

Licensed under the Apache License, Version 2.0 (the "License");
you may not use this file except in compliance with the License.
You may obtain a copy of the License at

    http://www.apache.org/licenses/LICENSE-2.0

Unless required by applicable law or agreed to in writing, software
distributed under the License is distributed on an "AS IS" BASIS,
WITHOUT WARRANTIES OR CONDITIONS OF ANY KIND, either express or implied.
See the License for the specific language governing permissions and
limitations under the License.
*/

package source

import (
	"context"
	"fmt"
	"net"
	"sort"
	"strings"
	"text/template"

	log "github.com/sirupsen/logrus"
	v1 "k8s.io/api/core/v1"
	metav1 "k8s.io/apimachinery/pkg/apis/meta/v1"
	"k8s.io/apimachinery/pkg/labels"
	kubeinformers "k8s.io/client-go/informers"
	coreinformers "k8s.io/client-go/informers/core/v1"
	"k8s.io/client-go/kubernetes"
	"k8s.io/client-go/tools/cache"

	"sigs.k8s.io/external-dns/endpoint"
)

const (
	defaultTargetsCapacity = 10
)

// serviceSource is an implementation of Source for Kubernetes service objects.
// It will find all services that are under our jurisdiction, i.e. annotated
// desired hostname and matching or no controller annotation. For each of the
// matched services' entrypoints it will return a corresponding
// Endpoint object.
type serviceSource struct {
	client           kubernetes.Interface
	namespace        string
	annotationFilter string

	// process Services with legacy annotations
	compatibility                  string
	fqdnTemplate                   *template.Template
	combineFQDNAnnotation          bool
	ignoreHostnameAnnotation       bool
	publishInternal                bool
	publishHostIP                  bool
	alwaysPublishNotReadyAddresses bool
	resolveLoadBalancerHostname    bool
	serviceInformer                coreinformers.ServiceInformer
	endpointsInformer              coreinformers.EndpointsInformer
	podInformer                    coreinformers.PodInformer
	nodeInformer                   coreinformers.NodeInformer
	serviceTypeFilter              map[string]struct{}
	labelSelector                  labels.Selector
}

// NewServiceSource creates a new serviceSource with the given config.
func NewServiceSource(ctx context.Context, kubeClient kubernetes.Interface, namespace, annotationFilter string, fqdnTemplate string, combineFqdnAnnotation bool, compatibility string, publishInternal bool, publishHostIP bool, alwaysPublishNotReadyAddresses bool, serviceTypeFilter []string, ignoreHostnameAnnotation bool, labelSelector labels.Selector, resolveLoadBalancerHostname bool) (Source, error) {
	tmpl, err := parseTemplate(fqdnTemplate)
	if err != nil {
		return nil, err
	}

	// Use shared informers to listen for add/update/delete of services/pods/nodes in the specified namespace.
	// Set resync period to 0, to prevent processing when nothing has changed
	informerFactory := kubeinformers.NewSharedInformerFactoryWithOptions(kubeClient, 0, kubeinformers.WithNamespace(namespace))
	serviceInformer := informerFactory.Core().V1().Services()
	endpointsInformer := informerFactory.Core().V1().Endpoints()
	podInformer := informerFactory.Core().V1().Pods()
	nodeInformer := informerFactory.Core().V1().Nodes()

	// Add default resource event handlers to properly initialize informer.
	serviceInformer.Informer().AddEventHandler(
		cache.ResourceEventHandlerFuncs{
			AddFunc: func(obj interface{}) {
			},
		},
	)
	endpointsInformer.Informer().AddEventHandler(
		cache.ResourceEventHandlerFuncs{
			AddFunc: func(obj interface{}) {
			},
		},
	)
	podInformer.Informer().AddEventHandler(
		cache.ResourceEventHandlerFuncs{
			AddFunc: func(obj interface{}) {
			},
		},
	)
	nodeInformer.Informer().AddEventHandler(
		cache.ResourceEventHandlerFuncs{
			AddFunc: func(obj interface{}) {
			},
		},
	)

	informerFactory.Start(ctx.Done())

	// wait for the local cache to be populated.
	if err := waitForCacheSync(context.Background(), informerFactory); err != nil {
		return nil, err
	}

	// Transform the slice into a map so it will
	// be way much easier and fast to filter later
	serviceTypes := make(map[string]struct{})
	for _, serviceType := range serviceTypeFilter {
		serviceTypes[serviceType] = struct{}{}
	}

	return &serviceSource{
		client:                         kubeClient,
		namespace:                      namespace,
		annotationFilter:               annotationFilter,
		compatibility:                  compatibility,
		fqdnTemplate:                   tmpl,
		combineFQDNAnnotation:          combineFqdnAnnotation,
		ignoreHostnameAnnotation:       ignoreHostnameAnnotation,
		publishInternal:                publishInternal,
		publishHostIP:                  publishHostIP,
		alwaysPublishNotReadyAddresses: alwaysPublishNotReadyAddresses,
		serviceInformer:                serviceInformer,
		endpointsInformer:              endpointsInformer,
		podInformer:                    podInformer,
		nodeInformer:                   nodeInformer,
		serviceTypeFilter:              serviceTypes,
		labelSelector:                  labelSelector,
		resolveLoadBalancerHostname:    resolveLoadBalancerHostname,
	}, nil
}

// Endpoints returns endpoint objects for each service that should be processed.
func (sc *serviceSource) Endpoints(ctx context.Context) ([]*endpoint.Endpoint, error) {
	services, err := sc.serviceInformer.Lister().Services(sc.namespace).List(sc.labelSelector)
	if err != nil {
		return nil, err
	}
	services, err = sc.filterByAnnotations(services)
	if err != nil {
		return nil, err
	}

	// filter on service types if at least one has been provided
	if len(sc.serviceTypeFilter) > 0 {
		services = sc.filterByServiceType(services)
	}

	endpoints := []*endpoint.Endpoint{}

	for _, svc := range services {
		// Check controller annotation to see if we are responsible.
		controller, ok := svc.Annotations[controllerAnnotationKey]
		if ok && controller != controllerAnnotationValue {
			log.Debugf("Skipping service %s/%s because controller value does not match, found: %s, required: %s",
				svc.Namespace, svc.Name, controller, controllerAnnotationValue)
			continue
		}

		svcEndpoints := sc.endpoints(svc)

		// process legacy annotations if no endpoints were returned and compatibility mode is enabled.
		if len(svcEndpoints) == 0 && sc.compatibility != "" {
			svcEndpoints, err = legacyEndpointsFromService(svc, sc)
			if err != nil {
				return nil, err
			}
		}

		// apply template if none of the above is found
		if (sc.combineFQDNAnnotation || len(svcEndpoints) == 0) && sc.fqdnTemplate != nil {
			sEndpoints, err := sc.endpointsFromTemplate(svc)
			if err != nil {
				return nil, err
			}

			if sc.combineFQDNAnnotation {
				svcEndpoints = append(svcEndpoints, sEndpoints...)
			} else {
				svcEndpoints = sEndpoints
			}
		}

		if len(svcEndpoints) == 0 {
			log.Debugf("No endpoints could be generated from service %s/%s", svc.Namespace, svc.Name)
			continue
		}

		log.Debugf("Endpoints generated from service: %s/%s: %v", svc.Namespace, svc.Name, svcEndpoints)
		sc.setResourceLabel(svc, svcEndpoints)
		endpoints = append(endpoints, svcEndpoints...)
	}

	// this sorting is required to make merging work.
	// after we merge endpoints that have same DNS, we want to ensure that we end up with the same service being an "owner"
	// of all those records, as otherwise each time we update, we will end up with a different service that gets data merged in
	// and that will cause external-dns to recreate dns record due to different service owner in TXT record.
	// if new service is added or old one removed, that might cause existing record to get re-created due to potentially new
	// owner being selected. Which is fine, since it shouldn't happen often and shouldn't cause any disruption.
	if len(endpoints) > 1 {
		sort.Slice(endpoints, func(i, j int) bool {
			return endpoints[i].Labels[endpoint.ResourceLabelKey] < endpoints[j].Labels[endpoint.ResourceLabelKey]
		})
		// Use stable sort to not disrupt the order of services
		sort.SliceStable(endpoints, func(i, j int) bool {
			if endpoints[i].DNSName != endpoints[j].DNSName {
				return endpoints[i].DNSName < endpoints[j].DNSName
			}
			return endpoints[i].RecordType < endpoints[j].RecordType
		})
		mergedEndpoints := []*endpoint.Endpoint{}
		mergedEndpoints = append(mergedEndpoints, endpoints[0])
		for i := 1; i < len(endpoints); i++ {
			lastMergedEndpoint := len(mergedEndpoints) - 1
			if mergedEndpoints[lastMergedEndpoint].DNSName == endpoints[i].DNSName &&
				mergedEndpoints[lastMergedEndpoint].RecordType == endpoints[i].RecordType &&
				mergedEndpoints[lastMergedEndpoint].SetIdentifier == endpoints[i].SetIdentifier &&
				mergedEndpoints[lastMergedEndpoint].RecordTTL == endpoints[i].RecordTTL {
				mergedEndpoints[lastMergedEndpoint].Targets = append(mergedEndpoints[lastMergedEndpoint].Targets, endpoints[i].Targets[0])
			} else {
				mergedEndpoints = append(mergedEndpoints, endpoints[i])
			}
		}
		endpoints = mergedEndpoints
	}

	for _, ep := range endpoints {
		sort.Sort(ep.Targets)
	}

	return endpoints, nil
}

// extractHeadlessEndpoints extracts endpoints from a headless service using the "Endpoints" Kubernetes API resource
func (sc *serviceSource) extractHeadlessEndpoints(svc *v1.Service, hostname string, ttl endpoint.TTL) []*endpoint.Endpoint {
	var endpoints []*endpoint.Endpoint

	labelSelector, err := metav1.ParseToLabelSelector(labels.Set(svc.Spec.Selector).AsSelectorPreValidated().String())
	if err != nil {
		return nil
	}
	selector, err := metav1.LabelSelectorAsSelector(labelSelector)
	if err != nil {
		return nil
	}

	endpointsObject, err := sc.endpointsInformer.Lister().Endpoints(svc.Namespace).Get(svc.GetName())
	if err != nil {
		log.Errorf("Get endpoints of service[%s] error:%v", svc.GetName(), err)
		return endpoints
	}

	pods, err := sc.podInformer.Lister().Pods(svc.Namespace).List(selector)
	if err != nil {
		log.Errorf("List pods of service[%s] error: %v", svc.GetName(), err)
		return endpoints
	}

	endpointsType := getEndpointsTypeFromAnnotations(svc.Annotations)

	targetsByHeadlessDomain := make(map[string]endpoint.Targets)
	for _, subset := range endpointsObject.Subsets {
		addresses := subset.Addresses
		if svc.Spec.PublishNotReadyAddresses || sc.alwaysPublishNotReadyAddresses {
			addresses = append(addresses, subset.NotReadyAddresses...)
		}

		for _, address := range addresses {
			// find pod for this address
			if address.TargetRef == nil || address.TargetRef.APIVersion != "" || address.TargetRef.Kind != "Pod" {
				log.Debugf("Skipping address because its target is not a pod: %v", address)
				continue
			}
			var pod *v1.Pod
			for _, v := range pods {
				if v.Name == address.TargetRef.Name {
					pod = v
					break
				}
			}
			if pod == nil {
				log.Errorf("Pod %s not found for address %v", address.TargetRef.Name, address)
				continue
			}

			headlessDomains := []string{hostname}
			if pod.Spec.Hostname != "" {
				headlessDomains = append(headlessDomains, fmt.Sprintf("%s.%s", pod.Spec.Hostname, hostname))
			}

			for _, headlessDomain := range headlessDomains {
				targets := getTargetsFromTargetAnnotation(pod.Annotations)
				if len(targets) == 0 {
					if endpointsType == EndpointsTypeNodeExternalIP {
						node, err := sc.nodeInformer.Lister().Get(pod.Spec.NodeName)
						if err != nil {
							log.Errorf("Get node[%s] of pod[%s] error: %v; not adding any NodeExternalIP endpoints", pod.Spec.NodeName, pod.GetName(), err)
							return endpoints
						}
						for _, address := range node.Status.Addresses {
							if address.Type == v1.NodeExternalIP || (address.Type == v1.NodeInternalIP && suitableType(address.Address) == endpoint.RecordTypeAAAA) {
								targets = append(targets, address.Address)
								log.Debugf("Generating matching endpoint %s with NodeExternalIP %s", headlessDomain, address.Address)
							}
						}
					} else if endpointsType == EndpointsTypeHostIP || sc.publishHostIP {
						targets = endpoint.Targets{pod.Status.HostIP}
						log.Debugf("Generating matching endpoint %s with HostIP %s", headlessDomain, pod.Status.HostIP)
					} else {
						targets = endpoint.Targets{address.IP}
						log.Debugf("Generating matching endpoint %s with EndpointAddress IP %s", headlessDomain, address.IP)
					}
				}
				targetsByHeadlessDomain[headlessDomain] = append(targetsByHeadlessDomain[headlessDomain], targets...)
			}
		}
	}

	headlessDomains := []string{}
	for headlessDomain := range targetsByHeadlessDomain {
		headlessDomains = append(headlessDomains, headlessDomain)
	}
	sort.Strings(headlessDomains)
	for _, headlessDomain := range headlessDomains {
		allTargets := targetsByHeadlessDomain[headlessDomain]
		targets := []string{}

		deduppedTargets := map[string]struct{}{}
		for _, target := range allTargets {
			if _, ok := deduppedTargets[target]; ok {
				log.Debugf("Removing duplicate target %s", target)
				continue
			}

			deduppedTargets[target] = struct{}{}
			targets = append(targets, target)
		}

		if ttl.IsConfigured() {
			endpoints = append(endpoints, endpoint.NewEndpointWithTTL(headlessDomain, endpoint.RecordTypeA, ttl, targets...))
		} else {
			endpoints = append(endpoints, endpoint.NewEndpoint(headlessDomain, endpoint.RecordTypeA, targets...))
		}
	}

	return endpoints
}

func (sc *serviceSource) endpointsFromTemplate(svc *v1.Service) ([]*endpoint.Endpoint, error) {
	hostnames, err := execTemplate(sc.fqdnTemplate, svc)
	if err != nil {
		return nil, err
	}

	providerSpecific, setIdentifier := getProviderSpecificAnnotations(svc.Annotations)

	var endpoints []*endpoint.Endpoint
	for _, hostname := range hostnames {
		endpoints = append(endpoints, sc.generateEndpoints(svc, hostname, providerSpecific, setIdentifier, false)...)
	}

	return endpoints, nil
}

// endpointsFromService extracts the endpoints from a service object
func (sc *serviceSource) endpoints(svc *v1.Service) []*endpoint.Endpoint {
	var endpoints []*endpoint.Endpoint
	// Skip endpoints if we do not want entries from annotations
	if !sc.ignoreHostnameAnnotation {
		providerSpecific, setIdentifier := getProviderSpecificAnnotations(svc.Annotations)
		var hostnameList []string
		var internalHostnameList []string

		hostnameList = getHostnamesFromAnnotations(svc.Annotations)
		for _, hostname := range hostnameList {
			endpoints = append(endpoints, sc.generateEndpoints(svc, hostname, providerSpecific, setIdentifier, false)...)
		}

		internalHostnameList = getInternalHostnamesFromAnnotations(svc.Annotations)
		for _, hostname := range internalHostnameList {
			endpoints = append(endpoints, sc.generateEndpoints(svc, hostname, providerSpecific, setIdentifier, true)...)
		}
	}
	return endpoints
}

// filterByAnnotations filters a list of services by a given annotation selector.
func (sc *serviceSource) filterByAnnotations(services []*v1.Service) ([]*v1.Service, error) {
	labelSelector, err := metav1.ParseToLabelSelector(sc.annotationFilter)
	if err != nil {
		return nil, err
	}
	selector, err := metav1.LabelSelectorAsSelector(labelSelector)
	if err != nil {
		return nil, err
	}

	// empty filter returns original list
	if selector.Empty() {
		return services, nil
	}

	filteredList := []*v1.Service{}

	for _, service := range services {
		// convert the service's annotations to an equivalent label selector
		annotations := labels.Set(service.Annotations)

		// include service if its annotations match the selector
		if selector.Matches(annotations) {
			filteredList = append(filteredList, service)
		}
	}

	return filteredList, nil
}

// filterByServiceType filters services according their types
func (sc *serviceSource) filterByServiceType(services []*v1.Service) []*v1.Service {
	filteredList := []*v1.Service{}
	for _, service := range services {
		// Check if the service is of the given type or not
		if _, ok := sc.serviceTypeFilter[string(service.Spec.Type)]; ok {
			filteredList = append(filteredList, service)
		}
	}

	return filteredList
}

func (sc *serviceSource) setResourceLabel(service *v1.Service, endpoints []*endpoint.Endpoint) {
	for _, ep := range endpoints {
		ep.Labels[endpoint.ResourceLabelKey] = fmt.Sprintf("service/%s/%s", service.Namespace, service.Name)
	}
}

func (sc *serviceSource) generateEndpoints(svc *v1.Service, hostname string, providerSpecific endpoint.ProviderSpecific, setIdentifier string, useClusterIP bool) []*endpoint.Endpoint {
	hostname = strings.TrimSuffix(hostname, ".")
	ttl, err := getTTLFromAnnotations(svc.Annotations)
	if err != nil {
		log.Warn(err)
	}

	epA := &endpoint.Endpoint{
		RecordTTL:  ttl,
		RecordType: endpoint.RecordTypeA,
		Labels:     endpoint.NewLabels(),
		Targets:    make(endpoint.Targets, 0, defaultTargetsCapacity),
		DNSName:    hostname,
	}

	epAAAA := &endpoint.Endpoint{
		RecordTTL:  ttl,
		RecordType: endpoint.RecordTypeAAAA,
		Labels:     endpoint.NewLabels(),
		Targets:    make(endpoint.Targets, 0, defaultTargetsCapacity),
		DNSName:    hostname,
	}

	epCNAME := &endpoint.Endpoint{
		RecordTTL:  ttl,
		RecordType: endpoint.RecordTypeCNAME,
		Labels:     endpoint.NewLabels(),
		Targets:    make(endpoint.Targets, 0, defaultTargetsCapacity),
		DNSName:    hostname,
	}

	var endpoints []*endpoint.Endpoint
	var targets endpoint.Targets

	targets = getTargetsFromTargetAnnotation(svc.Annotations)

	if len(targets) == 0 {
		switch svc.Spec.Type {
		case v1.ServiceTypeLoadBalancer:
			if useClusterIP {
				targets = append(targets, extractServiceIps(svc)...)
			} else {
				targets = append(targets, extractLoadBalancerTargets(svc, sc.resolveLoadBalancerHostname)...)
			}
		case v1.ServiceTypeClusterIP:
			if sc.publishInternal {
				targets = append(targets, extractServiceIps(svc)...)
			}
			if svc.Spec.ClusterIP == v1.ClusterIPNone {
				endpoints = append(endpoints, sc.extractHeadlessEndpoints(svc, hostname, ttl)...)
			}
		case v1.ServiceTypeNodePort:
			// add the nodeTargets and extract an SRV endpoint
			targets, err = sc.extractNodePortTargets(svc)
			if err != nil {
				log.Errorf("Unable to extract targets from service %s/%s error: %v", svc.Namespace, svc.Name, err)
				return endpoints
			}
			endpoints = append(endpoints, sc.extractNodePortEndpoints(svc, targets, hostname, ttl)...)
		case v1.ServiceTypeExternalName:
			targets = append(targets, extractServiceExternalName(svc)...)
		}
<<<<<<< HEAD
=======
		endpoints = append(endpoints, sc.extractNodePortEndpoints(svc, hostname, ttl)...)
	case v1.ServiceTypeExternalName:
		targets = append(targets, extractServiceExternalName(svc)...)
>>>>>>> 3a788d6a
	}

	for _, t := range targets {
		switch suitableType(t) {
		case endpoint.RecordTypeA:
			epA.Targets = append(epA.Targets, t)
		case endpoint.RecordTypeAAAA:
			epAAAA.Targets = append(epAAAA.Targets, t)
		case endpoint.RecordTypeCNAME:
			epCNAME.Targets = append(epCNAME.Targets, t)
		}
	}

	if len(epA.Targets) > 0 {
		endpoints = append(endpoints, epA)
	}
	if len(epAAAA.Targets) > 0 {
		endpoints = append(endpoints, epAAAA)
	}
	if len(epCNAME.Targets) > 0 {
		endpoints = append(endpoints, epCNAME)
	}
	for _, endpoint := range endpoints {
		endpoint.ProviderSpecific = providerSpecific
		endpoint.SetIdentifier = setIdentifier
	}
	return endpoints
}

func extractServiceIps(svc *v1.Service) endpoint.Targets {
	if svc.Spec.ClusterIP == v1.ClusterIPNone {
		log.Debugf("Unable to associate %s headless service with a Cluster IP", svc.Name)
		return endpoint.Targets{}
	}
	return endpoint.Targets{svc.Spec.ClusterIP}
}

func extractServiceExternalName(svc *v1.Service) endpoint.Targets {
	return endpoint.Targets{svc.Spec.ExternalName}
}

func extractLoadBalancerTargets(svc *v1.Service, resolveLoadBalancerHostname bool) endpoint.Targets {
	var (
		targets     endpoint.Targets
		externalIPs endpoint.Targets
	)

	// Create a corresponding endpoint for each configured external entrypoint.
	for _, lb := range svc.Status.LoadBalancer.Ingress {
		if lb.IP != "" {
			targets = append(targets, lb.IP)
		}
		if lb.Hostname != "" {
			if resolveLoadBalancerHostname {
				ips, err := net.LookupIP(lb.Hostname)
				if err != nil {
					log.Errorf("Unable to resolve %q: %v", lb.Hostname, err)
					continue
				}
				for _, ip := range ips {
					targets = append(targets, ip.String())
				}
			} else {
				targets = append(targets, lb.Hostname)
			}
		}
	}

	if svc.Spec.ExternalIPs != nil {
		for _, ext := range svc.Spec.ExternalIPs {
			externalIPs = append(externalIPs, ext)
		}
	}

	if len(externalIPs) > 0 {
		return externalIPs
	}

	return targets
}

func (sc *serviceSource) extractNodePortTargets(svc *v1.Service) (endpoint.Targets, error) {
	var (
		internalIPs endpoint.Targets
		externalIPs endpoint.Targets
		ipv6IPs     endpoint.Targets
		nodes       []*v1.Node
		err         error
	)

	switch svc.Spec.ExternalTrafficPolicy {
	case v1.ServiceExternalTrafficPolicyTypeLocal:
		nodesMap := map[*v1.Node]struct{}{}
		labelSelector, err := metav1.ParseToLabelSelector(labels.Set(svc.Spec.Selector).AsSelectorPreValidated().String())
		if err != nil {
			return nil, err
		}
		selector, err := metav1.LabelSelectorAsSelector(labelSelector)
		if err != nil {
			return nil, err
		}
		pods, err := sc.podInformer.Lister().Pods(svc.Namespace).List(selector)
		if err != nil {
			return nil, err
		}

		for _, v := range pods {
			if v.Status.Phase == v1.PodRunning {
				node, err := sc.nodeInformer.Lister().Get(v.Spec.NodeName)
				if err != nil {
					log.Debugf("Unable to find node where Pod %s is running", v.Spec.Hostname)
					continue
				}
				if _, ok := nodesMap[node]; !ok {
					nodesMap[node] = *new(struct{})
					nodes = append(nodes, node)
				}
			}
		}
	default:
		nodes, err = sc.nodeInformer.Lister().List(labels.Everything())
		if err != nil {
			return nil, err
		}
	}

	for _, node := range nodes {
		for _, address := range node.Status.Addresses {
			switch address.Type {
			case v1.NodeExternalIP:
				externalIPs = append(externalIPs, address.Address)
			case v1.NodeInternalIP:
				internalIPs = append(internalIPs, address.Address)
				if suitableType(address.Address) == endpoint.RecordTypeAAAA {
					ipv6IPs = append(ipv6IPs, address.Address)
				}
			}
		}
	}

	access := getAccessFromAnnotations(svc.Annotations)
	if access == "public" {
		return append(externalIPs, ipv6IPs...), nil
	}
	if access == "private" {
		return internalIPs, nil
	}
	if len(externalIPs) > 0 {
		return append(externalIPs, ipv6IPs...), nil
	}
	return internalIPs, nil
}

func (sc *serviceSource) extractNodePortEndpoints(svc *v1.Service, hostname string, ttl endpoint.TTL) []*endpoint.Endpoint {
	var endpoints []*endpoint.Endpoint

	for _, port := range svc.Spec.Ports {
		if port.NodePort > 0 {
			// following the RFC 2782, SRV record must have a following format
			// _service._proto.name. TTL class SRV priority weight port
			// see https://en.wikipedia.org/wiki/SRV_record

			// build a target with a priority of 0, weight of 0, and pointing the given port on the given host
			target := fmt.Sprintf("0 50 %d %s", port.NodePort, hostname)

			// take the service name from the K8s Service object
			// it is safe to use since it is DNS compatible
			// see https://kubernetes.io/docs/concepts/overview/working-with-objects/names/#dns-label-names
			serviceName := svc.ObjectMeta.Name

			// figure out the protocol
			protocol := strings.ToLower(string(port.Protocol))
			if protocol == "" {
				protocol = "tcp"
			}

			recordName := fmt.Sprintf("_%s._%s.%s", serviceName, protocol, hostname)

			var ep *endpoint.Endpoint
			if ttl.IsConfigured() {
				ep = endpoint.NewEndpointWithTTL(recordName, endpoint.RecordTypeSRV, ttl, target)
			} else {
				ep = endpoint.NewEndpoint(recordName, endpoint.RecordTypeSRV, target)
			}

			endpoints = append(endpoints, ep)
		}
	}

	return endpoints
}

func (sc *serviceSource) AddEventHandler(ctx context.Context, handler func()) {
	log.Debug("Adding event handler for service")

	// Right now there is no way to remove event handler from informer, see:
	// https://github.com/kubernetes/kubernetes/issues/79610
	sc.serviceInformer.Informer().AddEventHandler(eventHandlerFunc(handler))
}<|MERGE_RESOLUTION|>--- conflicted
+++ resolved
@@ -505,16 +505,10 @@
 				log.Errorf("Unable to extract targets from service %s/%s error: %v", svc.Namespace, svc.Name, err)
 				return endpoints
 			}
-			endpoints = append(endpoints, sc.extractNodePortEndpoints(svc, targets, hostname, ttl)...)
+			endpoints = append(endpoints, sc.extractNodePortEndpoints(svc, hostname, ttl)...)
 		case v1.ServiceTypeExternalName:
 			targets = append(targets, extractServiceExternalName(svc)...)
 		}
-<<<<<<< HEAD
-=======
-		endpoints = append(endpoints, sc.extractNodePortEndpoints(svc, hostname, ttl)...)
-	case v1.ServiceTypeExternalName:
-		targets = append(targets, extractServiceExternalName(svc)...)
->>>>>>> 3a788d6a
 	}
 
 	for _, t := range targets {
